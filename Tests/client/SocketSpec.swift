//
//  SocketSpec.swift
//  SwiftPhoenixClient
//
//  Created by Daniel Rees on 2/10/18.
//

import Quick
import Nimble
import Starscream
@testable import SwiftPhoenixClient

class SocketSpec: QuickSpec {
  
  let encode = Defaults.encode
  let decode = Defaults.decode
  
  override func spec() {
    
    describe("constructor") {
      it("sets defaults", closure: {
        let socket = Socket("wss://localhost:4000/socket")
        
        expect(socket.channels).to(haveCount(0))
        expect(socket.sendBuffer).to(haveCount(0))
        expect(socket.ref).to(equal(0))
        expect(socket.endPoint).to(equal("wss://localhost:4000/socket/websocket"))
        expect(socket.stateChangeCallbacks.open).to(beEmpty())
        expect(socket.stateChangeCallbacks.close).to(beEmpty())
        expect(socket.stateChangeCallbacks.error).to(beEmpty())
        expect(socket.stateChangeCallbacks.message).to(beEmpty())
        expect(socket.timeout).to(equal(Defaults.timeoutInterval))
        expect(socket.heartbeatInterval).to(equal(Defaults.heartbeatInterval))
        expect(socket.logger).to(beNil())
        expect(socket.reconnectAfter(1)).to(equal(1))
        expect(socket.reconnectAfter(2)).to(equal(2))
        expect(socket.reconnectAfter(3)).to(equal(5))
        expect(socket.reconnectAfter(4)).to(equal(10))
        expect(socket.reconnectAfter(5)).to(equal(10))
      })
      
      it("overrides some defaults", closure: {
        let socket = Socket("wss://localhost:4000/socket", params: ["one": 2])
        socket.timeout = 40000
        socket.heartbeatInterval = 60000
        socket.logger = { _ in }
        socket.reconnectAfter = { _ in return 10 }
        
        expect(socket.timeout).to(equal(40000))
        expect(socket.heartbeatInterval).to(equal(60000))
        expect(socket.logger).toNot(beNil())
        expect(socket.reconnectAfter(1)).to(equal(10))
        expect(socket.reconnectAfter(2)).to(equal(10))
      })
      
      it("should construct a valid URL", closure: {
        
        // Test different schemes
        expect(Socket("http://localhost:4000/socket/websocket")
          .endPointUrl.absoluteString)
          .to(equal("http://localhost:4000/socket/websocket"))
        
        expect(Socket("https://localhost:4000/socket/websocket")
          .endPointUrl.absoluteString)
          .to(equal("https://localhost:4000/socket/websocket"))
        
        expect(Socket("ws://localhost:4000/socket/websocket")
          .endPointUrl.absoluteString)
          .to(equal("ws://localhost:4000/socket/websocket"))
        
        expect(Socket("wss://localhost:4000/socket/websocket")
          .endPointUrl.absoluteString)
          .to(equal("wss://localhost:4000/socket/websocket"))
        
        
        // test params
        expect(Socket("ws://localhost:4000/socket/websocket",
                      params: ["token": "abc123"])
          .endPointUrl.absoluteString)
          .to(equal("ws://localhost:4000/socket/websocket?token=abc123"))
        
        expect(Socket("ws://localhost:4000/socket/websocket",
                      params: ["token": "abc123", "user_id": 1])
          .endPointUrl.absoluteString)
          .to(satisfyAnyOf(
            // absoluteString does not seem to return a string with the params in a deterministic order
            equal("ws://localhost:4000/socket/websocket?token=abc123&user_id=1"),
            equal("ws://localhost:4000/socket/websocket?user_id=1&token=abc123")
            )
        )
        
        
        // test params with spaces
        expect(Socket("ws://localhost:4000/socket/websocket",
                      params: ["token": "abc 123", "user_id": 1])
          .endPointUrl.absoluteString)
          .to(satisfyAnyOf(
            // absoluteString does not seem to return a string with the params in a deterministic order
            equal("ws://localhost:4000/socket/websocket?token=abc%20123&user_id=1"),
            equal("ws://localhost:4000/socket/websocket?user_id=1&token=abc%20123")
            )
        )
      })
      
      it("should not introduce any retain cycles", closure: {
        // Must remain as a weak var in order to deallocate the socket. This tests that the
        // reconnect timer does not old on to the Socket causing a memory leak.
        weak var socket = Socket("http://localhost:4000/socket/websocket")
        expect(socket).to(beNil())
      })
    }
    
<<<<<<< HEAD
    override func spec() {
        
        describe("constructor") {
            it("sets defaults", closure: {
                let socket = Socket("wss://localhost:4000/socket")
                
                expect(socket.channels).to(haveCount(0))
                expect(socket.sendBuffer).to(haveCount(0))
                expect(socket.ref).to(equal(0))
                expect(socket.endPoint).to(equal("wss://localhost:4000/socket/websocket"))
                expect(socket.stateChangeCallbacks.open).to(beEmpty())
                expect(socket.stateChangeCallbacks.close).to(beEmpty())
                expect(socket.stateChangeCallbacks.error).to(beEmpty())
                expect(socket.stateChangeCallbacks.message).to(beEmpty())
                expect(socket.timeout).to(equal(Defaults.timeoutInterval))
                expect(socket.heartbeatInterval).to(equal(Defaults.heartbeatInterval))
                expect(socket.logger).to(beNil())
                expect(socket.reconnectAfter(1)).to(equal(0.010)) // 10ms
                expect(socket.reconnectAfter(2)).to(equal(0.050)) // 50ms
                expect(socket.reconnectAfter(3)).to(equal(0.100)) // 100ms
                expect(socket.reconnectAfter(4)).to(equal(0.150)) // 150ms
                expect(socket.reconnectAfter(5)).to(equal(0.200)) // 200ms
                expect(socket.reconnectAfter(6)).to(equal(0.250)) // 250ms
                expect(socket.reconnectAfter(7)).to(equal(0.500)) // 500ms
                expect(socket.reconnectAfter(8)).to(equal(1.000)) // 1_000ms (1s)
                expect(socket.reconnectAfter(9)).to(equal(2.000)) // 2_000ms (2s)
                expect(socket.reconnectAfter(10)).to(equal(5.00)) // 5_000ms (5s)
                expect(socket.reconnectAfter(11)).to(equal(5.00)) // 5_000ms (5s)
              
            })
            
            it("overrides some defaults", closure: {
                let socket = Socket("wss://localhost:4000/socket", params: ["one": 2])
                socket.timeout = 40000
                socket.heartbeatInterval = 60000
                socket.logger = { _ in }
                socket.reconnectAfter = { _ in return 10 }
                
                expect(socket.timeout).to(equal(40000))
                expect(socket.heartbeatInterval).to(equal(60000))
                expect(socket.logger).toNot(beNil())
                expect(socket.reconnectAfter(1)).to(equal(10))
                expect(socket.reconnectAfter(2)).to(equal(10))
            })
            
            it("should construct a valid URL", closure: {
                
                // Test different schemes
                expect(Socket("http://localhost:4000/socket/websocket")
                    .endPointUrl.absoluteString)
                    .to(equal("http://localhost:4000/socket/websocket"))
                
                expect(Socket("https://localhost:4000/socket/websocket")
                    .endPointUrl.absoluteString)
                    .to(equal("https://localhost:4000/socket/websocket"))
                
                expect(Socket("ws://localhost:4000/socket/websocket")
                    .endPointUrl.absoluteString)
                    .to(equal("ws://localhost:4000/socket/websocket"))
                
                expect(Socket("wss://localhost:4000/socket/websocket")
                    .endPointUrl.absoluteString)
                    .to(equal("wss://localhost:4000/socket/websocket"))
                
                
                // test params
                expect(Socket("ws://localhost:4000/socket/websocket",
                              params: ["token": "abc123"])
                    .endPointUrl.absoluteString)
                    .to(equal("ws://localhost:4000/socket/websocket?token=abc123"))
                
                expect(Socket("ws://localhost:4000/socket/websocket",
                              params: ["token": "abc123", "user_id": 1])
                    .endPointUrl.absoluteString)
                    .to(satisfyAnyOf(
                        // absoluteString does not seem to return a string with the params in a deterministic order
                        equal("ws://localhost:4000/socket/websocket?token=abc123&user_id=1"),
                        equal("ws://localhost:4000/socket/websocket?user_id=1&token=abc123")
                        )
                )
                
                
                // test params with spaces
                expect(Socket("ws://localhost:4000/socket/websocket",
                              params: ["token": "abc 123", "user_id": 1])
                    .endPointUrl.absoluteString)
                    .to(satisfyAnyOf(
                        // absoluteString does not seem to return a string with the params in a deterministic order
                        equal("ws://localhost:4000/socket/websocket?token=abc%20123&user_id=1"),
                        equal("ws://localhost:4000/socket/websocket?user_id=1&token=abc%20123")
                        )
                )
            })
            
            it("should not introduce any retain cycles", closure: {
                // Must remain as a weak var in order to deallocate the socket. This tests that the
                // reconnect timer does not old on to the Socket causing a memory leak.
                weak var socket = Socket("http://localhost:4000/socket/websocket")
                expect(socket).to(beNil())
            })
        }
=======
    describe("websocketProtocol") {
      it("returns wss when protocol is https", closure: {
        let socket = Socket("https://example.com/")
        expect(socket.websocketProtocol).to(equal("wss"))
      })
      
      it("returns wss when protocol is wss", closure: {
        let socket = Socket("wss://example.com/")
        expect(socket.websocketProtocol).to(equal("wss"))
      })
      
      it("returns ws when protocol is http", closure: {
        let socket = Socket("http://example.com/")
        expect(socket.websocketProtocol).to(equal("ws"))
      })
      
      it("returns ws when protocol is ws", closure: {
        let socket = Socket("ws://example.com/")
        expect(socket.websocketProtocol).to(equal("ws"))
      })
      
      it("returns empty if there is no scheme", closure: {
        let socket = Socket("example.com/")
        expect(socket.websocketProtocol).to(beEmpty())
      })
    }
    
    describe("endPointUrl") {
      it("does nothing with the url", closure: {
        let socket = Socket("http://example.com/websocket")
        expect(socket.endPointUrl.absoluteString).to(equal("http://example.com/websocket"))
      })
      
      it("appends /websocket correctly", closure: {
        let socketA = Socket("wss://example.org/chat/")
        expect(socketA.endPointUrl.absoluteString).to(equal("wss://example.org/chat/websocket"))
>>>>>>> d5c8765b
        
        let socketB = Socket("ws://example.org/chat")
        expect(socketB.endPointUrl.absoluteString).to(equal("ws://example.org/chat/websocket"))
      })
    }
    
    describe("connect with Websocket") {
      // Mocks
      var mockWebSocket: WebSocketClientMock!
      let mockWebSocketTransport: ((URL) -> WebSocketClient) = { _ in return mockWebSocket }
      
      // UUT
      var socket: Socket!
      
      beforeEach {
        mockWebSocket = WebSocketClientMock()
        socket = Socket(endPoint: "/socket", transport: mockWebSocketTransport)
        socket.skipHeartbeat = true
      }
      
      it("establishes websocket connection with endpoint", closure: {
        socket.connect()
        
        expect(socket.connection).toNot(beNil())
      })
      
      it("set callbacks for connection", closure: {
        var open = 0
        socket.onOpen { open += 1 }
        
        var close = 0
        socket.onClose { close += 1 }
        
        var lastError: Error?
        socket.onError(callback: { (error) in lastError = error })
        
        var lastMessage: Message?
        socket.onMessage(callback: { (message) in lastMessage = message })
        
        mockWebSocket.isConnected = false
        socket.connect()
        
        mockWebSocket.delegate?.websocketDidConnect(socket: mockWebSocket)
        expect(open).to(equal(1))
        
        mockWebSocket.delegate?.websocketDidDisconnect(socket: mockWebSocket, error: nil)
        expect(close).to(equal(1))
        
        mockWebSocket.delegate?.websocketDidDisconnect(socket: mockWebSocket, error: TestError.stub)
        expect(lastError).toNot(beNil())
        
        let data: [String: Any] = ["topic":"topic","event":"event","payload":["go": true],"status":"ok"]
        let text = toWebSocketText(data: data)
        mockWebSocket.delegate?.websocketDidReceiveMessage(socket: mockWebSocket, text: text)
        expect(lastMessage?.payload["go"] as? Bool).to(beTrue())
      })
      
      it("removes callbacks", closure: {
        var open = 0
        socket.onOpen { open += 1 }
        
        var close = 0
        socket.onClose { close += 1 }
        
        var lastError: Error?
        socket.onError(callback: { (error) in lastError = error })
        
        var lastMessage: Message?
        socket.onMessage(callback: { (message) in lastMessage = message })
        
        mockWebSocket.isConnected = false
        socket.releaseCallbacks()
        socket.connect()
        
        mockWebSocket.delegate?.websocketDidConnect(socket: mockWebSocket)
        expect(open).to(equal(0))
        
        mockWebSocket.delegate?.websocketDidDisconnect(socket: mockWebSocket, error: nil)
        expect(close).to(equal(0))
        
        mockWebSocket.delegate?.websocketDidDisconnect(socket: mockWebSocket, error: TestError.stub)
        expect(lastError).to(beNil())
        
        let data: [String: Any] = ["topic":"topic","event":"event","payload":["go": true],"status":"ok"]
        let text = toWebSocketText(data: data)
        mockWebSocket.delegate?.websocketDidReceiveMessage(socket: mockWebSocket, text: text)
        expect(lastMessage).to(beNil())
      })
      
      it("does not connect if already connected", closure: {
        mockWebSocket.isConnected = true
        
        socket.connect()
        socket.connect()
        
        expect(mockWebSocket.connectCallsCount).to(equal(1))
      })
    }
    
    
    describe("disconnect") {
      // Mocks
      var mockWebSocket: WebSocketClientMock!
      let mockWebSocketTransport: ((URL) -> WebSocketClient) = { _ in return mockWebSocket }
      
      // UUT
      var socket: Socket!
      
      beforeEach {
        mockWebSocket = WebSocketClientMock()
        socket = Socket(endPoint: "/socket", transport: mockWebSocketTransport)
      }
      
      it("removes existing connection", closure: {
        socket.connect()
        socket.disconnect()
        
        expect(socket.connection).to(beNil())
        expect(mockWebSocket.disconnectForceTimeoutCloseCodeReceivedArguments?.closeCode)
          .to(equal(CloseCode.normal.rawValue))
      })
      
      it("calls callback", closure: {
        var callCount = 0
        socket.connect()
        socket.disconnect(code: CloseCode.goingAway) {
          callCount += 1
        }
        
        expect(mockWebSocket.disconnectForceTimeoutCloseCodeCalled).to(beTrue())
        expect(mockWebSocket.disconnectForceTimeoutCloseCodeReceivedArguments?.forceTimeout).to(beNil())
        expect(mockWebSocket.disconnectForceTimeoutCloseCodeReceivedArguments?.closeCode)
          .to(equal(CloseCode.goingAway.rawValue))
        expect(callCount).to(equal(1))
        
      })
      
      it("calls onClose for all state callbacks", closure: {
        var callCount = 0
        socket.onClose {
          callCount += 1
        }
        
        socket.disconnect()
        expect(callCount).to(equal(1))
        
      })
      
      it("invalidates and releases the heartbeat timer", closure: {
        var timerCalled = 0
        let timer = Timer.scheduledTimer(withTimeInterval: 10, repeats: false, block: { (_) in
          timerCalled += 1
        })
        
        socket.heartbeatTimer = timer
        
        socket.disconnect()
        expect(socket.heartbeatTimer).to(beNil())
        timer.fire()
        expect(timerCalled).to(equal(0))
      })
      
      it("does nothing if not connected", closure: {
        socket.disconnect()
        expect(mockWebSocket.disconnectForceTimeoutCloseCodeCalled).to(beFalse())
      })
    }
    
    
    describe("channel") {
      var socket: Socket!
      
      beforeEach {
        socket = Socket("/socket")
      }
      
      it("returns channel with given topic and params", closure: {
        let channel = socket.channel("topic", params: ["one": "two"])
        socket.ref = 1006
        
        // No deep equal, so hack it
        expect(channel.socket?.ref).to(equal(socket.ref))
        expect(channel.topic).to(equal("topic"))
        expect(channel.params["one"] as? String).to(equal("two"))
      })
      
      it("adds channel to sockets channel list", closure: {
        expect(socket.channels).to(beEmpty())
        
        let channel = socket.channel("topic", params: ["one": "two"])
        
        expect(socket.channels).to(haveCount(1))
        expect(socket.channels[0].topic).to(equal(channel.topic))
      })
    }
    
    describe("remove") {
      var socket: Socket!
      
      beforeEach {
        socket = Socket("/socket")
      }
      
      it("removes given channel from channels", closure: {
        let channel1 = socket.channel("topic-1")
        let channel2 = socket.channel("topic-2")
        
        channel1.joinPush.ref = "1"
        channel2.joinPush.ref = "2"
        
        socket.remove(channel1)
        expect(socket.channels).to(haveCount(1))
        expect(socket.channels[0].topic).to(equal(channel2.topic))
      })
    }
    
    
    describe("push") {
      // Mocks
      var mockWebSocket: WebSocketClientMock!
      let mockWebSocketTransport: ((URL) -> WebSocketClient) = { _ in return mockWebSocket }
      
      // UUT
      var socket: Socket!
      
      beforeEach {
        mockWebSocket = WebSocketClientMock()
        socket = Socket(endPoint: "/socket", transport: mockWebSocketTransport)
      }
      
      it("sends data to connection when connected", closure: {
        mockWebSocket.isConnected = true
        socket.connect()
        socket.push(topic: "topic", event: "event", payload: ["one": "two"], ref: "ref", joinRef: "joinref")
        
        expect(mockWebSocket.writeDataCompletionCalled).to(beTrue())
        let json = self.decode(mockWebSocket.writeDataCompletionReceivedArguments!.data)
        expect(json?["topic"] as? String).to(equal("topic"))
        expect(json?["event"] as? String).to(equal("event"))
        expect(json?["payload"] as? [String: String]).to(equal(["one": "two"]))
        expect(json?["ref"] as? String).to(equal("ref"))
        expect(json?["join_ref"] as? String).to(equal("joinref"))
      })
      
      it("excludes ref information if not passed", closure: {
        mockWebSocket.isConnected = true
        socket.connect()
        socket.push(topic: "topic", event: "event", payload: ["one": "two"])
        
        let json = self.decode(mockWebSocket.writeDataCompletionReceivedArguments!.data)
        expect(json?["ref"]).to(beNil())
        expect(json?["join_ref"]).to(beNil())
      })
      
      it("buffers data when not connected", closure: {
        mockWebSocket.isConnected = false
        socket.connect()
        
        expect(socket.sendBuffer).to(beEmpty())
        
        socket.push(topic: "topic1", event: "event1", payload: ["one": "two"])
        expect(mockWebSocket.writeDataCompletionCalled).to(beFalse())
        expect(socket.sendBuffer).to(haveCount(1))
        
        socket.push(topic: "topic2", event: "event2", payload: ["one": "two"])
        expect(mockWebSocket.writeDataCompletionCalled).to(beFalse())
        expect(socket.sendBuffer).to(haveCount(2))
        
        socket.sendBuffer.forEach( { try? $0() } )
        expect(mockWebSocket.writeDataCompletionCalled).to(beTrue())
        expect(mockWebSocket.writeDataCompletionCallsCount).to(equal(2))
      })
    }
    
    describe("makeRef") {
      var socket: Socket!
      
      beforeEach {
        socket = Socket("/socket")
      }
      
      it("returns next message ref", closure: {
        expect(socket.ref).to(equal(0))
        expect(socket.makeRef()).to(equal("1"))
        expect(socket.ref).to(equal(1))
        expect(socket.makeRef()).to(equal("2"))
        expect(socket.ref).to(equal(2))
      })
      
      it("resets to 0 if it hits max int", closure: {
        socket.ref = UInt64.max
        
        expect(socket.makeRef()).to(equal("0"))
        expect(socket.ref).to(equal(0))
      })
    }
    
    describe("sendHeartbeat") {
      // Mocks
      var mockWebSocket: WebSocketClientMock!
      
      // UUT
      var socket: Socket!
      
      beforeEach {
        mockWebSocket = WebSocketClientMock()
        socket = Socket("/socket")
        socket.connection = mockWebSocket
      }
      
      it("closes socket when heartbeat is not ack'd within heartbeat window", closure: {
        mockWebSocket.isConnected = true
        socket.sendHeartbeat()
        expect(mockWebSocket.disconnectForceTimeoutCloseCodeCalled).to(beFalse())
        expect(socket.pendingHeartbeatRef).toNot(beNil())
        
        socket.sendHeartbeat()
        expect(mockWebSocket.disconnectForceTimeoutCloseCodeCalled).to(beTrue())
        expect(socket.pendingHeartbeatRef).to(beNil())
      })
      
      it("pushes heartbeat data when connected", closure: {
        mockWebSocket.isConnected = true
        
        socket.sendHeartbeat()
        
        expect(socket.pendingHeartbeatRef).to(equal(String(socket.ref)))
        expect(mockWebSocket.writeDataCompletionCalled).to(beTrue())
        
        let json = self.decode(mockWebSocket.writeDataCompletionReceivedArguments!.data)
        expect(json?["topic"] as? String).to(equal("phoenix"))
        expect(json?["event"] as? String).to(equal("heartbeat"))
        expect(json?["payload"] as? [String: String]).to(beEmpty())
        expect(json?["ref"] as? String).to(equal(socket.pendingHeartbeatRef))
      })
      
      it("does nothing when not connected", closure: {
        mockWebSocket.isConnected = false
        socket.sendHeartbeat()
        
        expect(mockWebSocket.disconnectForceTimeoutCloseCodeCalled).to(beFalse())
        expect(mockWebSocket.writeDataCompletionCalled).to(beFalse())
      })
    }
    
    
    describe("flushSendBuffer") {
      // Mocks
      var mockWebSocket: WebSocketClientMock!
      
      // UUT
      var socket: Socket!
      
      beforeEach {
        mockWebSocket = WebSocketClientMock()
        socket = Socket("/socket")
        socket.connection = mockWebSocket
      }
      
      it("calls callbacks in buffer when connected", closure: {
        var oneCalled = 0
        socket.sendBuffer.append { oneCalled += 1 }
        var twoCalled = 0
        socket.sendBuffer.append { twoCalled += 1 }
        let threeCalled = 0
        
        mockWebSocket.isConnected = true
        socket.flushSendBuffer()
        expect(oneCalled).to(equal(1))
        expect(twoCalled).to(equal(1))
        expect(threeCalled).to(equal(0))
      })
      
      it("empties send buffer", closure: {
        socket.sendBuffer.append { }
        mockWebSocket.isConnected = true
        socket.flushSendBuffer()
        
        expect(socket.sendBuffer).to(beEmpty())
      })
    }
    
    describe("onConnectionOpen") {
      // Mocks
      var mockWebSocket: WebSocketClientMock!
      var mockTimeoutTimer:TimeoutTimerMock!
      let mockWebSocketTransport: ((URL) -> WebSocketClient) = { _ in return mockWebSocket }
      
      // UUT
      var socket: Socket!
      
      beforeEach {
        mockWebSocket = WebSocketClientMock()
        mockTimeoutTimer = TimeoutTimerMock()
        socket = Socket(endPoint: "/socket", transport: mockWebSocketTransport)
        socket.reconnectAfter = { _ in return 10 }
        socket.reconnectTimer = mockTimeoutTimer
        socket.skipHeartbeat = true
        
        mockWebSocket.isConnected = true
        socket.connect()
      }
      
      it("flushes the send buffer", closure: {
        var oneCalled = 0
        socket.sendBuffer.append { oneCalled += 1 }
        
        socket.onConnectionOpen()
        expect(oneCalled).to(equal(1))
        expect(socket.sendBuffer).to(beEmpty())
      })
      
      it("resets reconnectTimer", closure: {
        socket.onConnectionOpen()
        expect(mockTimeoutTimer.resetCalled).to(beTrue())
      })
      
      it("triggers onOpen callbacks", closure: {
        var oneCalled = 0
        socket.onOpen { oneCalled += 1 }
        var twoCalled = 0
        socket.onOpen { twoCalled += 1 }
        var threeCalled = 0
        socket.onClose { threeCalled += 1 }
        
        socket.onConnectionOpen()
        expect(oneCalled).to(equal(1))
        expect(twoCalled).to(equal(1))
        expect(threeCalled).to(equal(0))
      })
    }
    
    describe("resetHeartbeat") {
      // Mocks
      var mockWebSocket: WebSocketClientMock!
      let mockWebSocketTransport: ((URL) -> WebSocketClient) = { _ in return mockWebSocket }
      
      // UUT
      var socket: Socket!
      
      beforeEach {
        mockWebSocket = WebSocketClientMock()
        socket = Socket(endPoint: "/socket", transport: mockWebSocketTransport)
        
      }
      
      it("clears any pending heartbeat", closure: {
        socket.pendingHeartbeatRef = "1"
        socket.resetHeartbeat()
        
        expect(socket.pendingHeartbeatRef).to(beNil())
      })
      
      it("creates a timer and sends a heartbeat", closure: {
        mockWebSocket.isConnected = true
        socket.connect()
        socket.heartbeatInterval = 1
        
        expect(socket.heartbeatTimer).to(beNil())
        socket.resetHeartbeat()
        
        expect(socket.heartbeatTimer).toNot(beNil())
        expect(socket.heartbeatTimer?.timeInterval).to(equal(1))
        
        // Fire the timer
        socket.heartbeatTimer?.fire()
        expect(mockWebSocket.writeDataCompletionCalled).to(beTrue())
        let json = self.decode(mockWebSocket.writeDataCompletionReceivedArguments!.data)
        expect(json?["topic"] as? String).to(equal("phoenix"))
        expect(json?["event"] as? String).to(equal(ChannelEvent.heartbeat))
        expect(json?["payload"] as? [String: Any]).to(beEmpty())
        expect(json?["ref"] as? String).to(equal(String(socket.ref)))
      })
      
      it("should invalidate an old timer and create a new one", closure: {
        mockWebSocket.isConnected = true
        
        let timer = Timer.scheduledTimer(withTimeInterval: 1000, repeats: true) { (_) in  }
        socket.heartbeatTimer = timer
        
        expect(timer.isValid).to(beTrue())
        socket.resetHeartbeat()
        
        expect(timer.isValid).to(beFalse())
        expect(socket.heartbeatTimer).toNot(equal(timer))
      })
    }
    
    describe("onConnectionClosed") {
      // Mocks
      var mockWebSocket: WebSocketClientMock!
      var mockTimeoutTimer: TimeoutTimerMock!
      let mockWebSocketTransport: ((URL) -> WebSocketClient) = { _ in return mockWebSocket }
      
      // UUT
      var socket: Socket!
      
      beforeEach {
        mockWebSocket = WebSocketClientMock()
        mockTimeoutTimer = TimeoutTimerMock()
        socket = Socket(endPoint: "/socket", transport: mockWebSocketTransport)
        socket.reconnectAfter = { _ in return 10 }
        socket.reconnectTimer = mockTimeoutTimer
        socket.skipHeartbeat = true
      }
      
      it("does not schedule reconnectTimer timeout if normal close", closure: {
        socket.onConnectionClosed(code: Int(CloseCode.normal.rawValue))
        expect(mockTimeoutTimer.scheduleTimeoutCalled).to(beFalse())
      })
      
      it("schedules reconnectTimer timeout if not normal close", closure: {
        socket.onConnectionClosed(code: 1001)
        expect(mockTimeoutTimer.scheduleTimeoutCalled).to(beTrue())
      })
      
      it("triggers onClose callbacks", closure: {
        var oneCalled = 0
        socket.onClose { oneCalled += 1 }
        var twoCalled = 0
        socket.onClose { twoCalled += 1 }
        var threeCalled = 0
        socket.onOpen { threeCalled += 1 }
        
        socket.onConnectionClosed(code: 1000)
        expect(oneCalled).to(equal(1))
        expect(twoCalled).to(equal(1))
        expect(threeCalled).to(equal(0))
      })
      
      it("triggers channel error", closure: {
        let channel = socket.channel("topic")
        
        var errorCalled = false
        var errorEvent: String?
        var closeCalled = false
        channel.on(ChannelEvent.error, callback: { (msg) in
          errorEvent = msg.event
          errorCalled = true
        })
        channel.on(ChannelEvent.close, callback: { (_) in closeCalled = true })
        
        socket.onConnectionClosed(code: 1000)
        expect(errorCalled).to(beTrue())
        expect(errorEvent).to(equal(ChannelEvent.error))
        expect(closeCalled).to(beFalse())
      })
    }
    
    describe("onConnectionError") {
      // Mocks
      var mockWebSocket: WebSocketClientMock!
      var mockTimeoutTimer: TimeoutTimerMock!
      let mockWebSocketTransport: ((URL) -> WebSocketClient) = { _ in return mockWebSocket }
      
      // UUT
      var socket: Socket!
      
      beforeEach {
        mockWebSocket = WebSocketClientMock()
        mockTimeoutTimer = TimeoutTimerMock()
        socket = Socket(endPoint: "/socket", transport: mockWebSocketTransport)
        socket.reconnectAfter = { _ in return 10 }
        socket.reconnectTimer = mockTimeoutTimer
        socket.skipHeartbeat = true
        
        mockWebSocket.isConnected = true
        socket.connect()
      }
      
      it("triggers onClose callbacks", closure: {
        var lastError: Error?
        socket.onError(callback: { (error) in lastError = error })
        
        socket.onConnectionError(TestError.stub)
        expect(lastError).toNot(beNil())
      })
      
      it("triggers channel error", closure: {
        let channel = socket.channel("topic")
        
        var errorCalled = false
        var errorEvent: String?
        var closeCalled = false
        channel.on(ChannelEvent.error, callback: { (msg) in
          errorEvent = msg.event
          errorCalled = true
        })
        channel.on(ChannelEvent.close, callback: { (_) in closeCalled = true })
        
        socket.onConnectionError(TestError.stub)
        expect(errorCalled).to(beTrue())
        expect(errorEvent).to(equal(ChannelEvent.error))
        expect(closeCalled).to(beFalse())
      })
    }
    
    describe("onConnectionMessage") {
      // Mocks
      var mockWebSocket: WebSocketClientMock!
      var mockTimeoutTimer: TimeoutTimerMock!
      let mockWebSocketTransport: ((URL) -> WebSocketClient) = { _ in return mockWebSocket }
      
      // UUT
      var socket: Socket!
      
      beforeEach {
        mockWebSocket = WebSocketClientMock()
        mockTimeoutTimer = TimeoutTimerMock()
        socket = Socket(endPoint: "/socket", transport: mockWebSocketTransport)
        socket.reconnectAfter = { _ in return 10 }
        socket.reconnectTimer = mockTimeoutTimer
        socket.skipHeartbeat = true
        
        mockWebSocket.isConnected = true
        socket.connect()
      }
      
      it("parses raw message and triggers channel event", closure: {
        let targetChannel = socket.channel("topic")
        let otherChannel = socket.channel("off-topic")
        
        var targetMessage: Message?
        targetChannel.on("event", callback: { (msg) in targetMessage = msg })
        
        var otherMessage: Message?
        otherChannel.on("event", callback: { (msg) in otherMessage = msg })
        
        
        let data: [String: Any] = ["topic":"topic","event":"event","payload":["one": "two"],"status":"ok"]
        let rawMessage = toWebSocketText(data: data)
        
        socket.onConnectionMessage(rawMessage)
        expect(targetMessage?.topic).to(equal("topic"))
        expect(targetMessage?.event).to(equal("event"))
        expect(targetMessage?.payload["one"] as? String).to(equal("two"))
        expect(otherMessage).to(beNil())
      })
      
      it("triggers onMessage callbacks", closure: {
        var message: Message?
        socket.onMessage(callback: { (msg) in message = msg })
        
        let data: [String: Any] = ["topic":"topic","event":"event","payload":["one": "two"],"status":"ok"]
        let rawMessage = toWebSocketText(data: data)
        
        socket.onConnectionMessage(rawMessage)
        expect(message?.topic).to(equal("topic"))
        expect(message?.event).to(equal("event"))
        expect(message?.payload["one"] as? String).to(equal("two"))
      })
      
      it("clears pending heartbeat", closure: {
        socket.pendingHeartbeatRef = "5"
        let data: [String: Any] = ["topic":"topic","event":"event","payload":["one": "two"],"status":"ok", "ref": "5"]
        let rawMessage = toWebSocketText(data: data)
        socket.onConnectionMessage(rawMessage)
        expect(socket.pendingHeartbeatRef).to(beNil())
      })
    }
  }
}
<|MERGE_RESOLUTION|>--- conflicted
+++ resolved
@@ -32,11 +32,17 @@
         expect(socket.timeout).to(equal(Defaults.timeoutInterval))
         expect(socket.heartbeatInterval).to(equal(Defaults.heartbeatInterval))
         expect(socket.logger).to(beNil())
-        expect(socket.reconnectAfter(1)).to(equal(1))
-        expect(socket.reconnectAfter(2)).to(equal(2))
-        expect(socket.reconnectAfter(3)).to(equal(5))
-        expect(socket.reconnectAfter(4)).to(equal(10))
-        expect(socket.reconnectAfter(5)).to(equal(10))
+        expect(socket.reconnectAfter(1)).to(equal(0.010)) // 10ms
+        expect(socket.reconnectAfter(2)).to(equal(0.050)) // 50ms
+        expect(socket.reconnectAfter(3)).to(equal(0.100)) // 100ms
+        expect(socket.reconnectAfter(4)).to(equal(0.150)) // 150ms
+        expect(socket.reconnectAfter(5)).to(equal(0.200)) // 200ms
+        expect(socket.reconnectAfter(6)).to(equal(0.250)) // 250ms
+        expect(socket.reconnectAfter(7)).to(equal(0.500)) // 500ms
+        expect(socket.reconnectAfter(8)).to(equal(1.000)) // 1_000ms (1s)
+        expect(socket.reconnectAfter(9)).to(equal(2.000)) // 2_000ms (2s)
+        expect(socket.reconnectAfter(10)).to(equal(5.00)) // 5_000ms (5s)
+        expect(socket.reconnectAfter(11)).to(equal(5.00)) // 5_000ms (5s)
       })
       
       it("overrides some defaults", closure: {
@@ -110,109 +116,7 @@
       })
     }
     
-<<<<<<< HEAD
-    override func spec() {
-        
-        describe("constructor") {
-            it("sets defaults", closure: {
-                let socket = Socket("wss://localhost:4000/socket")
-                
-                expect(socket.channels).to(haveCount(0))
-                expect(socket.sendBuffer).to(haveCount(0))
-                expect(socket.ref).to(equal(0))
-                expect(socket.endPoint).to(equal("wss://localhost:4000/socket/websocket"))
-                expect(socket.stateChangeCallbacks.open).to(beEmpty())
-                expect(socket.stateChangeCallbacks.close).to(beEmpty())
-                expect(socket.stateChangeCallbacks.error).to(beEmpty())
-                expect(socket.stateChangeCallbacks.message).to(beEmpty())
-                expect(socket.timeout).to(equal(Defaults.timeoutInterval))
-                expect(socket.heartbeatInterval).to(equal(Defaults.heartbeatInterval))
-                expect(socket.logger).to(beNil())
-                expect(socket.reconnectAfter(1)).to(equal(0.010)) // 10ms
-                expect(socket.reconnectAfter(2)).to(equal(0.050)) // 50ms
-                expect(socket.reconnectAfter(3)).to(equal(0.100)) // 100ms
-                expect(socket.reconnectAfter(4)).to(equal(0.150)) // 150ms
-                expect(socket.reconnectAfter(5)).to(equal(0.200)) // 200ms
-                expect(socket.reconnectAfter(6)).to(equal(0.250)) // 250ms
-                expect(socket.reconnectAfter(7)).to(equal(0.500)) // 500ms
-                expect(socket.reconnectAfter(8)).to(equal(1.000)) // 1_000ms (1s)
-                expect(socket.reconnectAfter(9)).to(equal(2.000)) // 2_000ms (2s)
-                expect(socket.reconnectAfter(10)).to(equal(5.00)) // 5_000ms (5s)
-                expect(socket.reconnectAfter(11)).to(equal(5.00)) // 5_000ms (5s)
-              
-            })
-            
-            it("overrides some defaults", closure: {
-                let socket = Socket("wss://localhost:4000/socket", params: ["one": 2])
-                socket.timeout = 40000
-                socket.heartbeatInterval = 60000
-                socket.logger = { _ in }
-                socket.reconnectAfter = { _ in return 10 }
-                
-                expect(socket.timeout).to(equal(40000))
-                expect(socket.heartbeatInterval).to(equal(60000))
-                expect(socket.logger).toNot(beNil())
-                expect(socket.reconnectAfter(1)).to(equal(10))
-                expect(socket.reconnectAfter(2)).to(equal(10))
-            })
-            
-            it("should construct a valid URL", closure: {
-                
-                // Test different schemes
-                expect(Socket("http://localhost:4000/socket/websocket")
-                    .endPointUrl.absoluteString)
-                    .to(equal("http://localhost:4000/socket/websocket"))
-                
-                expect(Socket("https://localhost:4000/socket/websocket")
-                    .endPointUrl.absoluteString)
-                    .to(equal("https://localhost:4000/socket/websocket"))
-                
-                expect(Socket("ws://localhost:4000/socket/websocket")
-                    .endPointUrl.absoluteString)
-                    .to(equal("ws://localhost:4000/socket/websocket"))
-                
-                expect(Socket("wss://localhost:4000/socket/websocket")
-                    .endPointUrl.absoluteString)
-                    .to(equal("wss://localhost:4000/socket/websocket"))
-                
-                
-                // test params
-                expect(Socket("ws://localhost:4000/socket/websocket",
-                              params: ["token": "abc123"])
-                    .endPointUrl.absoluteString)
-                    .to(equal("ws://localhost:4000/socket/websocket?token=abc123"))
-                
-                expect(Socket("ws://localhost:4000/socket/websocket",
-                              params: ["token": "abc123", "user_id": 1])
-                    .endPointUrl.absoluteString)
-                    .to(satisfyAnyOf(
-                        // absoluteString does not seem to return a string with the params in a deterministic order
-                        equal("ws://localhost:4000/socket/websocket?token=abc123&user_id=1"),
-                        equal("ws://localhost:4000/socket/websocket?user_id=1&token=abc123")
-                        )
-                )
-                
-                
-                // test params with spaces
-                expect(Socket("ws://localhost:4000/socket/websocket",
-                              params: ["token": "abc 123", "user_id": 1])
-                    .endPointUrl.absoluteString)
-                    .to(satisfyAnyOf(
-                        // absoluteString does not seem to return a string with the params in a deterministic order
-                        equal("ws://localhost:4000/socket/websocket?token=abc%20123&user_id=1"),
-                        equal("ws://localhost:4000/socket/websocket?user_id=1&token=abc%20123")
-                        )
-                )
-            })
-            
-            it("should not introduce any retain cycles", closure: {
-                // Must remain as a weak var in order to deallocate the socket. This tests that the
-                // reconnect timer does not old on to the Socket causing a memory leak.
-                weak var socket = Socket("http://localhost:4000/socket/websocket")
-                expect(socket).to(beNil())
-            })
-        }
-=======
+
     describe("websocketProtocol") {
       it("returns wss when protocol is https", closure: {
         let socket = Socket("https://example.com/")
@@ -249,7 +153,6 @@
       it("appends /websocket correctly", closure: {
         let socketA = Socket("wss://example.org/chat/")
         expect(socketA.endPointUrl.absoluteString).to(equal("wss://example.org/chat/websocket"))
->>>>>>> d5c8765b
         
         let socketB = Socket("ws://example.org/chat")
         expect(socketB.endPointUrl.absoluteString).to(equal("ws://example.org/chat/websocket"))
